--- conflicted
+++ resolved
@@ -50,17 +50,10 @@
         self._destination_address = None
         self._payload_length = None
         self._payload_bytes = None
-<<<<<<< HEAD
         # V1.4 Additions
         self._lqi = None  # Optional link quality indicator (LQI)
         self._doppler = None  # Optional Doppler tracking
         self._timestamp_count = None  # Optional timestamp
-=======
-        # V1.3 Additions
-        self._packet_lqi = None
-        self._packet_doppler = None
-        self._packet_timestamp_count = None
->>>>>>> ac66ce50
 
     def __call__(self):
         return self
